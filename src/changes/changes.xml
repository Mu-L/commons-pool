<?xml version="1.0"?>
<!--
     Licensed to the Apache Software Foundation (ASF) under one or more
     contributor license agreements.  See the NOTICE file distributed with
     this work for additional information regarding copyright ownership.
     The ASF licenses this file to You under the Apache License, Version 2.0
     (the "License"); you may not use this file except in compliance with
     the License.  You may obtain a copy of the License at
    
          http://www.apache.org/licenses/LICENSE-2.0
    
     Unless required by applicable law or agreed to in writing, software
     distributed under the License is distributed on an "AS IS" BASIS,
     WITHOUT WARRANTIES OR CONDITIONS OF ANY KIND, either express or implied.
     See the License for the specific language governing permissions and
     limitations under the License.
  -->
<document>
  <properties>
    <title>Commons Pool Changes</title>
  </properties>
  <body>
<<<<<<< HEAD
  <release version="2.0" description="This is an APIs update and maintenance release">
    <action dev="simonetripodi" type="update" date="2011-12-12" issue="POOL-194">
      Replace synchronized blocks in PoolUtils with Read/Write locks.
    </action>
    <action dev="simonetripodi" type="update" date="2011-04-28" issue="POOL-83">
      Support Java 1.5 Generics.
    </action>
    <action dev="simonetripodi" type="update" date="2011-04-28" issue="POOL-186">
      Developer documentation and examples have to be updated once the 2.0 repackaging has been done
    </action>
    <action dev="markt" type="update">
      Switch GOP to use a pooling mechanism based on java.util.concurrent and a
      LinkedBlockingQueue implementation from Apache Harmony (originally by Doug
      Lea and the JSR-166 expert group).
    </action>
    <action dev="markt" type="update">
      Make deprecated protected attributes private, requiring that access is via
      the appropriate getters. 
    </action>
    <action dev="markt" type="update">
      Code clean-up. Add missing @Override annotations, remove unused code,
      remove deprecated code and unnecessary code.
    </action>
    <action dev="markt" type="update">
      Introduce an Enum (WhenExhaustedAction) to control pool behaviour when no
      more objects are available to allocate.
    </action>
    <action dev="markt" type="update">
      Remove WhenExhuastedAction.GROW since it is equivalent to
      WhenExhuastedAction.FAIL with a maxActive value of Integer.MAX_VALUE. 
    </action>
    <action dev="markt" type="fix" issue="POOL-188" due-to="sebb">
      Remove confusing method PoolUtils.ErodingKeyedObjectPool.numIdle(K key).
    </action>
    <action dev="markt" type="update" issue="POOL-155">
      Guard against multiple returns of the same object to the pool and ensure
      that only objects borrowed from the pool are returned to it.
    </action>
    <action dev="markt" type="fix" issue="POOL-150">
      Ensure GKOP.preparePool() throws an exception if no factory has been
      defined.
    </action>
    <action dev="markt" type="fix" issue="POOL-134">
      Add the ability to specify a per call wait time when borrowing an object.
    </action>
    <action dev="markt" type="fix" issue="POOL-121">
      Provide a name for the eviction timer thread.
    </action>
    <action dev="markt" type="update">
      Remove setFactory() method from GOP.
    </action>
    <action dev="markt" type="fix" issue="POOL-173">
      Reduce duplication in configuration code.
    </action>
    <action dev="markt" type="fix" issue="POOL-178">
      Re-factor common code into common base classes.
    </action>
    <action dev="markt" type="update" issue="POOL-172">
      Expose GOP and GKOP attributes via JMX.
    </action>
    <action dev="markt" type="update" issue="POOL-98">
      Add additional attributes (also accessible via JMX) for monitoring.
    </action>
    <action dev="markt" type="update">
      Change meaning of zero for maxWait to a maximum wait of zero milliseconds
      rather than the unexpected infinite wait.
=======
  <release version="1.5.7" date="2011-12-20" description="This is a patch release, including bugfixes only.">
    <action dev="psteitz" type="fix" issue="POOL-189" due-to="Bill Speirs">
      Awaken threads waiting on borrowObject when a pool has been closed and have them throw
      IllegalStateException.  Prior to the fix for this issue, threads waiting in borrowObject when
      close was invoked on GOP or GKOP would block indefinitely.
    </action>
    <action dev="psteitz" type="fix" issue="POOL-192" due-to="Helge Dannenberg">
      Corrected total internal processing counter update in destroy.  Prior to the fix
      for this issue, clear(key) was leaking capacity associated with elements in the
      pool being cleared.
>>>>>>> 81e05570
    </action>
  </release>
  <release version="1.5.6" date="2011-04-03" description="This is a patch release, including bugfixes only.">
    <action dev="markt" type="fix" issue="POOL-179" due-to="Axel Grossmann">
      Correctly handle an InterruptedException when waiting for an object from
      the pool.
    </action>
    <action dev="markt" type="fix" issue="POOL-180">
      Only stop tracking objects for a key when there are no idle objects, no
      active objects and no objects being processed.
    </action>
    <action dev="markt" type="update" issue="POOL-181">
      Make BaseObjectPool.isClosed() public.
    </action>
    <action dev="markt" type="fix" issue="POOL-184" due-to="Adrian Nistor">
      Correct bug that could lead to inappropriate pool starvation when evict()
      and borrowObject() are called concurrently.
    </action>
    <action dev="markt" type="fix" due-to="psteitz">
      Fix performance issues when object destruction has latency.
    </action>
  </release>
  <release version="1.5.5" date="2010-09-10" description=
     "This is a patch release, including bugfixes, documentation improvements and some deprecations
      in preparation for pool 2.0.">
    <action dev="psteitz" type="update" issue="POOL-169">
      In preparation for pool 2.0, deprecated direct access to protected fields
      and setFactory methods.  In pool 2.0, pool object factories will be immutable.
    </action>
    <action dev="psteitz" type="fix" issue="POOL-158">
      Made GenericKeyedObjectPool._minIdle volatile.
    </action>
    <action dev="markt" type="fix" issue="POOL-161">
      Made the default context class loader for the eviction thread the same loader that loads
      the library to prevent memory leaks in multiple class loader environments.
    </action>
    <action dev="sebb" type="update" issue="POOL-166">
      GenericKeyedObjectPool.destroy could use entrySet() rather than keySet() followed by get()
    </action>
    <action dev="psteitz" type="fix" issue="POOL-157" due-to="David Hu">
      GenericObjectPool and GenericKeyedObjectPool setFactory methods destroy idle instances
      in the pool by contract. Prior to the fix for this issue, newly set factories were being
      used to destroy idle instances, rather than the factories used to create them.  The 
      setFactory methods have also been deprecated, to be removed in version 2.0.
    </action>
    <action dev="sebb" type="update" issue="POOL-156">
      ObjectPool classes can ignore Throwable. Added consistent handling for Throwables
      that are normally swallowed including always re-throwing certain Throwables (e.g. ThreadDeath).
    </action>
    <action dev="markt" type="fix" issue="POOL-162">
      When waiting threads are interrupted, GOP, GKOP may leak capacity.
    </action>
    <action dev="psteitz" type="fix" issue="POOL-154" due-to="Glen Mazza">
      Documentation for the close method in GenericObjectPool and GenericKeyedObjectPool
      incorrectly states that this method does not clear the pool.
    </action>
  </release>
  <release version="1.5.4" date="2009-11-20" description=
 "This is a patch release containing a fix for POOL-152, a regression
introduced in version 1.5.">
    <action dev="markt" type="fix" issue="POOL-152" due-to="Bushov Alexander">
      GenericObjectPool can block forever in borrowObject when the pool is exhausted and a newly created
      object fails validation. When borrowing an object if a new object is created but validate fails,
      the latch should not be returned to the queue as an exception will be thrown.
    </action>
  </release>
  <release version="1.5.3" date="2009-09-21" description=
"This is a patch release containing a fix for POOL-149, a regression
introduced in version 1.5.">
    <action dev="markt" type="fix" issue="POOL-149" due-to="Shuyang Zhou">
      Fix case where a thread could end up waiting indefinitely even if objects
      were available. Also fixes a couple of leaks in the internal processing
      object count that could lead to pool exhaustion.
    </action>
  </release>
  <release version="1.5.2" date="2009-07-12" description=
"This is a patch release containing fixes for POOL-146 and POOL-147, regressions
introduced in version 1.5.">
    <action dev="markt" type="fix" issue="POOL-146">
      Handle the case where one key has reached maxActive but other keys have not.
      Prior to the fix for this issue, threads waiting on objects from keyed pools
      still having instances available could be blocked by a thread requesting an
      instance from an exhausted pool.
    </action>
    <action dev="markt" type="fix" issue="POOL-147" due-to="Giambattista Bloisi">
      Fix case where a thread could end up waiting indefinitely even if objects
      were available.
    </action>
    <action dev="markt" type="fix" issue="POOL-145">
      Ensure that the GenericKeyedObjectPool idle object evictor does not visit the
      same instance more than once per eviction run.
    </action>
  </release>
  <release version="1.5.1" date="2009-06-16" description=
"This is a patch release containing a fix for POOL-144, a regression introduced
in version 1.5.">
    <action dev="markt" type="fix" issue="POOL-144">
      When exhausted action is set to WHEN_EXHAUSTED_BLOCK, maxwait is positive and
      client threads time out waiting for idle objects, capacity can be "leaked"
      from GenericObjectPools and GeneritCkeyedObjectPools. 
    </action>
  </release>
  <release version="1.5" date="2009-06-10" description=
"This is a maintenance release including several important bug fixes. This release
is source and binary compatible with versions 1.3 and 1.4 of commons pool. In addition
to resolving some important concurrency-related bugs (POOL-135, POOL-125, POOL-29
POOL-107) this release implements a fairness algorithm to ensure that threads waiting
for available object instances from GenericObjectPools and GenericKeyedObjectPools are served
in request arrival order.">
    <action dev="markt" type="fix" issue="POOL-139" due-to="Sebastian Bazley">
      StackKeyedObjectPool.getNumActive() needs to be synchronized.
    </action>
    <action dev="markt" type="fix" issue="POOL-137" due-to="Sebastian Bazley">
      Inconsistent synchronization in GenericObjectPool; constant fields should be final.
    </action>
    <action dev="markt" type="fix" issue="POOL-75" due-to="Takayuki Kaneko and Gordon Mohr">
       GenericObjectPool not FIFO with respect to borrowing threads.
    </action>
    <action dev="markt" type="fix" issue="POOL-135">
      _numActive > _maxActive under load
    </action>
    <action dev="markt" type="fix" issue="POOL-125">
      Insufficient control over concurrent access to pooled objects by Evictor, client threads.
    </action>
    <action dev="markt" type="fix" issue="POOL-107">
      Number of connections created has crossed more than maxActive.
    </action>
    <action dev="markt" type="fix" issue="POOL-122">
      java.util.Timer in EvictionTimer does not recover from OutOfMemoryError in Evictor.
    </action>
    <action dev="markt" type="fix" issue="POOL-133">
      Failed object creation may result in invalid active count in GKOP.
    </action>
  </release>
  <release version="1.4" date="2008-01-15" description=
"This is a maintenance release including numerous bug fixes. This release
is source and binary compatible with version 1.3 of commons pool, but
there are some behavior changes introduced to resolve bugs, remove ambiguity
or improve robustness. Among these are the change in default behavior of
GenericObjectPool and GenericKeyedObjectPool from FIFO back to LIFO queues
(as in 1.2 and earlier). The LIFO/FIFO behavior is now configurable. Some of
the extra synchronization included in version 1.3 was removed / refactored to
improve performance. The javadoc has also been made more complete and explicit.
See the detailed list of changes below for specifics on fixed bugs and behavior
changes in Commons Pool 1.4. This version of Commons Pool depends only on
JDK version 1.3 or higher. Classes implementing pools are all intended to be
threadsafe.">
      <action dev="sandymac" type="fix">
        Fixed constructor which was ignoring maxTotal parameter: 
          GenericKeyedObjectPool(KeyedPoolableObjectFactory factory, int maxActive, byte whenExhaustedAction,
          long maxWait, int maxIdle, int maxTotal, boolean testOnBorrow, boolean testOnReturn,
          long timeBetweenEvictionRunsMillis, int numTestsPerEvictionRun, long minEvictableIdleTimeMillis,
          boolean testWhileIdle)
      </action>
      <action dev="sandymac" type="fix">
        Changed StackKeyedObjectPool to discard stalest, not freshest, idle object when maxSleeping is reached.
      </action>
      <action dev="psteitz" type="fix" issue="POOL-102" due-to="John Sumsion">
        Allowed blocked threads in GenericObjectPool borrowObject to be interrupted.
      </action>
      <action dev="psteitz" type="fix" issue="POOL-86">
        Fixes to address idle object eviction and LIFO/FIFO behavior reported
        in POOL-86. Made LIFO/FIFO behavior configurable for GenericObjectPool and
        GenericKeyedObjectPool, with default set back to LIFO (reverting to 1.2 behavior).
        Fixed GOP, GKOP evict method and added tests to ensure objects are visited in
        oldest-to-youngest order. Changed backing store for GOP, GKOP pools back to Commons
        Collections CursorableLinkedList (brought this class in, repackaged with package scope).
      </action>
      <action dev="psteitz" type="fix" issue="POOL-110" due-to="Alexander Pogrebnyak">
        Changed the default setting for Config.softMinEvictableIdleTimeMillis to
        GenericObjectPool.DEFAULT_SOFT_MIN_EVICTABLE_IDLE_TIME_MILLIS (was
        being incorrectly defaulted to DEFAULT_MIN_EVICTABLE_IDLE_TIME_MILLIS).
      </action>
      <action dev="psteitz" type="fix" issue="POOL-97" due-to="Mark Thomas">
         Added a wrapper for the shared idle object eviction timer for all
         pools. The wrapper class wraps the Timer and keeps track of how many
         pools are using it. If no pools are using the timer, it is canceled.
         This prevents a thread being left running which, in application server
         environments, can lead to memory leaks and/or prevent applications
         from shutting down or reloading cleanly.
      </action>
      <action dev="psteitz" type="fix" issue="POOL-93"  
      due-to="Mark Thomas">
        Reduced synchronization in GenericObjectPool, GenericKeyedObjectPool.
        Factory method activations within synchronized blocks were causing
        performance problems in DBCP and other applications where factory
        methods could block. Fixes both POOL-93 and POOL-108.
      </action>
      <action dev="psteitz" type="fix" issue="POOL-113">
        Made _testOnBorrow, _testOnReturn volatile and removed synchronization
        in associated getters and setters in GenericObjectPool,
        GenericKeyedObjectPool. Made getNumIdle synchronized in
        StackKeyedObjectPool. 
      </action>
      <action dev="psteitz" type="fix" issue="POOL-116">
        Fixed an error in the GenericKeyedObjectPool constructor that takes
        a Config instance as a parameter. The minIdle setting in the Config
        was being ignored by the constructor.
      </action>
      <action def="psteitz" type="fix" issue="POOL-117">
        Made behavior on instance validation failure consistent across pools,
        eliminating possible infinite loops in StackObjectPool,
        StackKeyedObjectPool, SoftReferenceObjectPool when factory fails to
        create valid objects. 
      </action>
      <action dev="sandymac" type="update">
        When no factory has been defined, addObject now throws 
        IllegalStateExecption instead of NullPointerException for all pools.
      </action>
      <action dev="sandymac" type="update">
        SoftReferenceObjectPool. Improved the accuracy of getNumIdle by
        "pruning" references to objects that have been garbage collected.
      </action>
      <action dev="sandymac" type="update">
        GenericObjectPool, GenericKeyedObjectPool, SoftReferenceObjectPool,
        StackObjectPool. Eliminated IllegalStateExceptions when the following
        operations are attempted on a closed pool: getNumActive, getNumIdle, 
        returnObject, invalidateObject.  In each case, the operation is allowed
        to proceed, reporting the state of the pool that is being shut down, or
        destroying objects returning to the closed pool.
      </action>
      <action dev="sandymac" type="update">
        StackObjectPool, SoftReferenceObjectPool, GenericKeyedObjectPool. Allowed
        borrowObject to continue (either examining additional idle instances or
        with makeObject) when an exception is encountered activating an idle
        object instead of propagating the exception to the client.  Also made
        addObject propagate (not swallow) exceptions when passivating newly
        created instances. 
      </action>
      <action dev="psteitz" type="update">
        StackKeyedObjectPool. Added validation check for objects returned
        from borrowObject. 
      </action>
      <action dev="sandymac" type="update">
        BaseObjectPool, BaseKeyedObjectPool. Instead of throwing 
        UnsupportedOperationException, the base class implementations
        of getNumIdle and getNumActive return negative values. The
        base implementation of close in BaseObjectPool no longer throws
        IllegalStateException when invoked on an already closed pool.
      </action>
      
    </release>

    <release version="1.3" date="2006-04-06" description="1.x bugfix release">
      <action type="fix">A large number of bug fixes. See release notes for changes.</action>
    </release>

    <release version="1.2" date="2004-06-07" description="bugfixes">
      <action dev="dirkv" type="fix">
           GenericKeyedObjectPoolFactory Config Constructor is incorrect
      </action>
      <action dev="dirkv" type="fix">
        Not possible to extend GenericObjectPool.returnObject() without affecting addObject()
      </action>
    </release>

    <release version="1.1" date="2003-10-20" description="bugfixes">
      <action type="fix">A lot of corner cases were fixed</action>
      <action type="fix">Performance improvement by optimizing pool synchronization, the critical code paths were optimized by reducing pool synchronization but we also added more synchronization where needed</action>
      <action type="fix">New minIdle feature: the minimum number of objects allowed in the pool before the evictor thread (if active) spawns new objects. (Note no objects are created when: numActive + numIdle >= maxActive)</action>
      <action type="fix">New maxTotal feature: a cap on the total number of instances controlled by a pool. Only for GenericKeyedObjectPool where maxActive is a cap on the number of active instances from the pool (per key).</action>
      <action type="fix">UML Class and sequence diagrams</action>
      <action type="fix">See bugzilla for more changes</action>
    </release>

    <release version="1.0.1" date="2002-08-12">
      <action type="fix">No change log available.</action>
    </release>

    <release version="1.0" date="2002-05-04">
      <action type="add">No change log available.</action>
    </release>
  </body>
</document><|MERGE_RESOLUTION|>--- conflicted
+++ resolved
@@ -20,74 +20,6 @@
     <title>Commons Pool Changes</title>
   </properties>
   <body>
-<<<<<<< HEAD
-  <release version="2.0" description="This is an APIs update and maintenance release">
-    <action dev="simonetripodi" type="update" date="2011-12-12" issue="POOL-194">
-      Replace synchronized blocks in PoolUtils with Read/Write locks.
-    </action>
-    <action dev="simonetripodi" type="update" date="2011-04-28" issue="POOL-83">
-      Support Java 1.5 Generics.
-    </action>
-    <action dev="simonetripodi" type="update" date="2011-04-28" issue="POOL-186">
-      Developer documentation and examples have to be updated once the 2.0 repackaging has been done
-    </action>
-    <action dev="markt" type="update">
-      Switch GOP to use a pooling mechanism based on java.util.concurrent and a
-      LinkedBlockingQueue implementation from Apache Harmony (originally by Doug
-      Lea and the JSR-166 expert group).
-    </action>
-    <action dev="markt" type="update">
-      Make deprecated protected attributes private, requiring that access is via
-      the appropriate getters. 
-    </action>
-    <action dev="markt" type="update">
-      Code clean-up. Add missing @Override annotations, remove unused code,
-      remove deprecated code and unnecessary code.
-    </action>
-    <action dev="markt" type="update">
-      Introduce an Enum (WhenExhaustedAction) to control pool behaviour when no
-      more objects are available to allocate.
-    </action>
-    <action dev="markt" type="update">
-      Remove WhenExhuastedAction.GROW since it is equivalent to
-      WhenExhuastedAction.FAIL with a maxActive value of Integer.MAX_VALUE. 
-    </action>
-    <action dev="markt" type="fix" issue="POOL-188" due-to="sebb">
-      Remove confusing method PoolUtils.ErodingKeyedObjectPool.numIdle(K key).
-    </action>
-    <action dev="markt" type="update" issue="POOL-155">
-      Guard against multiple returns of the same object to the pool and ensure
-      that only objects borrowed from the pool are returned to it.
-    </action>
-    <action dev="markt" type="fix" issue="POOL-150">
-      Ensure GKOP.preparePool() throws an exception if no factory has been
-      defined.
-    </action>
-    <action dev="markt" type="fix" issue="POOL-134">
-      Add the ability to specify a per call wait time when borrowing an object.
-    </action>
-    <action dev="markt" type="fix" issue="POOL-121">
-      Provide a name for the eviction timer thread.
-    </action>
-    <action dev="markt" type="update">
-      Remove setFactory() method from GOP.
-    </action>
-    <action dev="markt" type="fix" issue="POOL-173">
-      Reduce duplication in configuration code.
-    </action>
-    <action dev="markt" type="fix" issue="POOL-178">
-      Re-factor common code into common base classes.
-    </action>
-    <action dev="markt" type="update" issue="POOL-172">
-      Expose GOP and GKOP attributes via JMX.
-    </action>
-    <action dev="markt" type="update" issue="POOL-98">
-      Add additional attributes (also accessible via JMX) for monitoring.
-    </action>
-    <action dev="markt" type="update">
-      Change meaning of zero for maxWait to a maximum wait of zero milliseconds
-      rather than the unexpected infinite wait.
-=======
   <release version="1.5.7" date="2011-12-20" description="This is a patch release, including bugfixes only.">
     <action dev="psteitz" type="fix" issue="POOL-189" due-to="Bill Speirs">
       Awaken threads waiting on borrowObject when a pool has been closed and have them throw
@@ -98,7 +30,6 @@
       Corrected total internal processing counter update in destroy.  Prior to the fix
       for this issue, clear(key) was leaking capacity associated with elements in the
       pool being cleared.
->>>>>>> 81e05570
     </action>
   </release>
   <release version="1.5.6" date="2011-04-03" description="This is a patch release, including bugfixes only.">
@@ -113,7 +44,7 @@
     <action dev="markt" type="update" issue="POOL-181">
       Make BaseObjectPool.isClosed() public.
     </action>
-    <action dev="markt" type="fix" issue="POOL-184" due-to="Adrian Nistor">
+    <action dev="markt" type="fix" issue="POOL-184" dut-to="Adrian Nistor">
       Correct bug that could lead to inappropriate pool starvation when evict()
       and borrowObject() are called concurrently.
     </action>
